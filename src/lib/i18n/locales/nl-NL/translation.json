{
	"'s', 'm', 'h', 'd', 'w' or '-1' for no expiration.": "'s', 'm', 'h', 'd', 'w' of '-1' for geen vervaldatum.",
	"(Beta)": "(Beta)",
	"(e.g. `sh webui.sh --api`)": "(e.g. `sh webui.sh --api`)",
	"(latest)": "(nieuwste)",
	"{{modelName}} is thinking...": "{{modelName}} is aan het denken...",
	"{{user}}'s Chats": "",
	"{{webUIName}} Backend Required": "{{webUIName}} Backend Verlpicht",
	"A selected model does not support image input": "",
	"a user": "een gebruiker",
	"About": "Over",
	"Account": "Account",
	"Accurate information": "",
	"Add": "",
	"Add a model": "Voeg een model toe",
	"Add a model tag name": "Voeg een model tag naam toe",
	"Add a short description about what this modelfile does": "Voeg een korte beschrijving toe over wat dit modelfile doet",
	"Add a short title for this prompt": "Voeg een korte titel toe voor deze prompt",
	"Add a tag": "Voeg een tag toe",
	"Add custom prompt": "Voeg een aangepaste prompt toe",
	"Add Docs": "Voeg Docs toe",
	"Add Files": "Voege Bestanden toe",
	"Add Memory": "",
	"Add message": "Voeg bericht toe",
	"Add Model": "",
	"Add Tags": "voeg tags toe",
	"Add User": "",
	"Adjusting these settings will apply changes universally to all users.": "Het aanpassen van deze instellingen zal universeel worden toegepast op alle gebruikers.",
	"admin": "admin",
	"Admin Panel": "Administratieve Paneel",
	"Admin Settings": "Administratieve Settings",
	"Advanced Parameters": "Geavanceerde Parameters",
	"all": "alle",
	"All Documents": "",
	"All selected models do not support image input, removed images": "",
	"All Users": "Alle Gebruikers",
	"Allow": "Toestaan",
	"Allow Chat Deletion": "Sta Chat Verwijdering toe",
	"alphanumeric characters and hyphens": "alfanumerieke karakters en streepjes",
	"Already have an account?": "Heb je al een account?",
	"an assistant": "een assistent",
	"and": "en",
	"and create a new shared link.": "",
	"API Base URL": "API Base URL",
	"API Key": "API Key",
	"API Key created.": "",
	"API keys": "",
	"API RPM": "API RPM",
	"April": "",
	"Archive": "",
	"Archived Chats": "chatrecord",
	"are allowed - Activate this command by typing": "zijn toegestaan - Activeer deze commando door te typen",
	"Are you sure?": "Zeker weten?",
	"Attach file": "Voeg een bestand toe",
	"Attention to detail": "",
	"Audio": "Audio",
	"August": "",
	"Auto-playback response": "Automatisch afspelen van antwoord",
	"Auto-send input after 3 sec.": "Automatisch verzenden van input na 3 sec.",
	"AUTOMATIC1111 Base URL": "AUTOMATIC1111 Base URL",
	"AUTOMATIC1111 Base URL is required.": "AUTOMATIC1111 Basis URL is verplicht",
	"available!": "beschikbaar!",
	"Back": "Terug",
	"Bad Response": "",
	"before": "",
	"Being lazy": "",
	"Builder Mode": "Bouwer Modus",
	"Bypass SSL verification for Websites": "",
	"Cancel": "Annuleren",
	"Categories": "Categorieën",
	"Change Password": "Wijzig Wachtwoord",
	"Chat": "Chat",
	"Chat Bubble UI": "",
	"Chat direction": "",
	"Chat History": "Chat Geschiedenis",
	"Chat History is off for this browser.": "Chat Geschiedenis is uitgeschakeld voor deze browser.",
	"Chats": "Chats",
	"Check Again": "Controleer Opnieuw",
	"Check for updates": "Controleer op updates",
	"Checking for updates...": "Controleren op updates...",
	"Choose a model before saving...": "Kies een model voordat je opslaat...",
	"Chunk Overlap": "Chunk Overlap",
	"Chunk Params": "Chunk Params",
	"Chunk Size": "Chunk Grootte",
	"Citation": "Citaat",
	"Click here for help.": "Klik hier voor hulp.",
	"Click here to": "",
	"Click here to check other modelfiles.": "Klik hier om andere modelfiles te controleren.",
	"Click here to select": "Klik hier om te selecteren",
	"Click here to select a csv file.": "",
	"Click here to select documents.": "Klik hier om documenten te selecteren",
	"click here.": "klik hier.",
	"Click on the user role button to change a user's role.": "Klik op de gebruikersrol knop om de rol van een gebruiker te wijzigen.",
	"Close": "Sluiten",
	"Collection": "Verzameling",
	"ComfyUI": "",
	"ComfyUI Base URL": "",
	"ComfyUI Base URL is required.": "",
	"Command": "Commando",
	"Confirm Password": "Bevestig Wachtwoord",
	"Connections": "Verbindingen",
	"Content": "Inhoud",
	"Context Length": "Context Lengte",
	"Continue Response": "",
	"Conversation Mode": "Gespreksmodus",
	"Copied shared chat URL to clipboard!": "",
	"Copy": "",
	"Copy last code block": "Kopieer laatste code blok",
	"Copy last response": "Kopieer laatste antwoord",
	"Copy Link": "",
	"Copying to clipboard was successful!": "Kopiëren naar klembord was succesvol!",
	"Create a concise, 3-5 word phrase as a header for the following query, strictly adhering to the 3-5 word limit and avoiding the use of the word 'title':": "Maak een beknopte, 3-5 woorden tellende zin als kop voor de volgende query, strikt aanhoudend aan de 3-5 woorden limiet en het vermijden van het gebruik van het woord 'titel':",
	"Create a modelfile": "Maak een modelfile",
	"Create Account": "Maak Account",
	"Create new key": "",
	"Create new secret key": "",
	"Created at": "Gemaakt op",
	"Created At": "",
	"Current Model": "Huidig Model",
	"Current Models": "",
	"Current Password": "Huidig Wachtwoord",
	"Custom": "Aangepast",
	"Customize Ollama models for a specific purpose": "Pas Ollama modellen aan voor een specifiek doel",
	"Dark": "Donker",
	"Dashboard": "",
	"Database": "Database",
	"December": "",
	"Default": "Standaard",
	"Default (Automatic1111)": "Standaard (Automatic1111)",
	"Default (SentenceTransformers)": "",
	"Default (Web API)": "Standaard (Web API)",
	"Default model updated": "Standaard model bijgewerkt",
	"Default Prompt Suggestions": "Standaard Prompt Suggesties",
	"Default User Role": "Standaard Gebruikersrol",
	"delete": "verwijderen",
	"Delete": "",
	"Delete a model": "Verwijder een model",
	"Delete chat": "Verwijder chat",
	"Delete Chat": "",
	"Delete Chats": "Verwijder Chats",
	"delete this link": "",
	"Delete User": "",
	"Deleted {{deleteModelTag}}": "{{deleteModelTag}} is verwijderd",
	"Deleted {{tagName}}": "",
	"Description": "Beschrijving",
	"Didn't fully follow instructions": "",
	"Disabled": "Uitgeschakeld",
	"Discover a modelfile": "Ontdek een modelfile",
	"Discover a prompt": "Ontdek een prompt",
	"Discover, download, and explore custom prompts": "Ontdek, download en verken aangepaste prompts",
	"Discover, download, and explore model presets": "Ontdek, download en verken model presets",
	"Display the username instead of You in the Chat": "Toon de gebruikersnaam in plaats van Jij in de Chat",
	"Document": "Document",
	"Document Settings": "Document Instellingen",
	"Documents": "Documenten",
	"does not make any external connections, and your data stays securely on your locally hosted server.": "maakt geen externe verbindingen, en je gegevens blijven veilig op je lokaal gehoste server.",
	"Don't Allow": "Niet Toestaan",
	"Don't have an account?": "Heb je geen account?",
	"Don't like the style": "",
	"Download": "",
	"Download canceled": "",
	"Download Database": "Download Database",
	"Drop any files here to add to the conversation": "Sleep bestanden hier om toe te voegen aan het gesprek",
	"e.g. '30s','10m'. Valid time units are 's', 'm', 'h'.": "bijv. '30s', '10m'. Geldige tijdseenheden zijn 's', 'm', 'h'.",
	"Edit": "",
	"Edit Doc": "Wijzig Doc",
	"Edit User": "Wijzig Gebruiker",
	"Email": "Email",
	"Embedding Model": "",
	"Embedding Model Engine": "",
	"Embedding model set to \"{{embedding_model}}\"": "",
	"Enable Chat History": "Schakel Chat Geschiedenis in",
	"Enable New Sign Ups": "Schakel Nieuwe Registraties in",
	"Enabled": "Ingeschakeld",
	"Ensure your CSV file includes 4 columns in this order: Name, Email, Password, Role.": "",
	"Enter {{role}} message here": "Voeg {{role}} bericht hier toe",
	"Enter a detail about yourself for your LLMs to recall": "",
	"Enter Chunk Overlap": "Voeg Chunk Overlap toe",
	"Enter Chunk Size": "Voeg Chunk Size toe",
	"Enter Image Size (e.g. 512x512)": "Voeg afbeelding formaat toe (Bijv. 512x512)",
	"Enter language codes": "",
	"Enter LiteLLM API Base URL (litellm_params.api_base)": "Voeg LiteLLM API Base URL toe (litellm_params.api_base)",
	"Enter LiteLLM API Key (litellm_params.api_key)": "Voeg LiteLLM API Sleutel toe (litellm_params.api_key)",
	"Enter LiteLLM API RPM (litellm_params.rpm)": "Voeg LiteLLM API RPM toe (litellm_params.rpm)",
	"Enter LiteLLM Model (litellm_params.model)": "Voeg LiteLLM Model toe (litellm_params.model)",
	"Enter Max Tokens (litellm_params.max_tokens)": "Voeg maximum aantal tokens toe (litellm_params.max_tokens)",
	"Enter Model Display Name": "",
	"Enter model tag (e.g. {{modelTag}})": "Voeg model tag toe (Bijv. {{modelTag}})",
	"Enter Number of Steps (e.g. 50)": "Voeg aantal stappen toe (Bijv. 50)",
	"Enter Score": "",
	"Enter stop sequence": "Zet stop sequentie",
	"Enter Top K": "Voeg Top K toe",
	"Enter URL (e.g. http://127.0.0.1:7860/)": "Zet URL (Bijv. http://127.0.0.1:7860/)",
	"Enter URL (e.g. http://localhost:11434)": "",
	"Enter Your Email": "Voer je Email in",
	"Enter Your Full Name": "Voer je Volledige Naam in",
	"Enter Your Password": "Voer je Wachtwoord in",
	"Enter Your Role": "",
	"Experimental": "Experimenteel",
	"Export All Chats (All Users)": "Exporteer Alle Chats (Alle Gebruikers)",
	"Export Chats": "Exporteer Chats",
	"Export Documents Mapping": "Exporteer Documenten Mapping",
	"Export Modelfiles": "Exporteer Modelfiles",
	"Export Prompts": "Exporteer Prompts",
	"Failed to create API Key.": "",
	"Failed to read clipboard contents": "Kan klembord inhoud niet lezen",
	"February": "",
	"Feel free to add specific details": "",
	"File Mode": "Bestandsmodus",
	"File not found.": "Bestand niet gevonden.",
	"Fingerprint spoofing detected: Unable to use initials as avatar. Defaulting to default profile image.": "",
	"Fluidly stream large external response chunks": "Stream vloeiend grote externe responsbrokken",
	"Focus chat input": "Focus chat input",
	"Followed instructions perfectly": "",
	"Format your variables using square brackets like this:": "Formatteer je variabelen met vierkante haken zoals dit:",
	"From (Base Model)": "Van (Basis Model)",
	"Full Screen Mode": "Volledig Scherm Modus",
	"General": "Algemeen",
	"General Settings": "Algemene Instellingen",
	"Generation Info": "",
	"Good Response": "",
	"h:mm a": "",
	"has no conversations.": "",
	"Hello, {{name}}": "Hallo, {{name}}",
	"Help": "",
	"Hide": "Verberg",
	"Hide Additional Params": "Verberg Extra Params",
	"How can I help you today?": "Hoe kan ik je vandaag helpen?",
	"Hybrid Search": "",
	"Image Generation (Experimental)": "Afbeelding Generatie (Experimenteel)",
	"Image Generation Engine": "Afbeelding Generatie Engine",
	"Image Settings": "Afbeelding Instellingen",
	"Images": "Afbeeldingen",
	"Import Chats": "Importeer Chats",
	"Import Documents Mapping": "Importeer Documenten Mapping",
	"Import Modelfiles": "Importeer Modelfiles",
	"Import Prompts": "Importeer Prompts",
	"Include `--api` flag when running stable-diffusion-webui": "Voeg `--api` vlag toe bij het uitvoeren van stable-diffusion-webui",
	"Input commands": "Voer commando's in",
	"Interface": "Interface",
	"Invalid Tag": "",
	"Is Model Vision Capable": "",
	"January": "",
	"join our Discord for help.": "join onze Discord voor hulp.",
	"JSON": "JSON",
	"July": "",
	"June": "",
	"JWT Expiration": "JWT Expiration",
	"JWT Token": "JWT Token",
	"Keep Alive": "Houd Actief",
	"Keyboard shortcuts": "Toetsenbord snelkoppelingen",
	"Language": "Taal",
	"Last Active": "",
	"Light": "Licht",
	"Listening...": "Luisteren...",
	"LLMs can make mistakes. Verify important information.": "LLMs kunnen fouten maken. Verifieer belangrijke informatie.",
	"LTR": "",
	"Made by OpenWebUI Community": "Gemaakt door OpenWebUI Community",
	"Make sure to enclose them with": "Zorg ervoor dat je ze omringt met",
	"Manage LiteLLM Models": "Beheer LiteLLM Modellen",
	"Manage Model Information": "",
	"Manage Models": "Beheer Modellen",
	"Manage Ollama Models": "Beheer Ollama Modellen",
	"March": "",
	"Max Tokens": "Max Tokens",
	"Maximum of 3 models can be downloaded simultaneously. Please try again later.": "Maximaal 3 modellen kunnen tegelijkertijd worden gedownload. Probeer het later opnieuw.",
	"May": "",
	"Memories accessible by LLMs will be shown here.": "",
	"Memory": "",
	"Messages you send after creating your link won't be shared. Users with the URL will be able to view the shared chat.": "",
	"Minimum Score": "",
	"Mirostat": "Mirostat",
	"Mirostat Eta": "Mirostat Eta",
	"Mirostat Tau": "Mirostat Tau",
	"MMMM DD, YYYY": "MMMM DD, YYYY",
	"MMMM DD, YYYY HH:mm": "",
	"Model '{{modelName}}' has been successfully downloaded.": "Model '{{modelName}}' is succesvol gedownload.",
	"Model '{{modelTag}}' is already in queue for downloading.": "Model '{{modelTag}}' staat al in de wachtrij voor downloaden.",
	"Model {{modelId}} not found": "Model {{modelId}} niet gevonden",
	"Model {{modelName}} already exists.": "Model {{modelName}} bestaat al.",
	"Model {{modelName}} is not vision capable": "",
	"Model Description": "",
	"Model Display Name": "",
	"Model filesystem path detected. Model shortname is required for update, cannot continue.": "",
	"Model info for {{modelName}} added successfully": "",
	"Model info for {{modelName}} deleted successfully": "",
	"Model Name": "Model Naam",
	"Model not selected": "Model niet geselecteerd",
	"Model Tag Name": "Model Tag Naam",
	"Model Whitelisting": "Model Whitelisting",
	"Model(s) Whitelisted": "Model(len) zijn ge-whitelist",
	"Modelfile": "Modelfile",
	"Modelfile Advanced Settings": "Modelfile Geavanceerde Instellingen",
	"Modelfile Content": "Modelfile Inhoud",
	"Modelfiles": "Modelfiles",
	"Models": "Modellen",
	"More": "",
	"Name": "Naam",
	"Name Tag": "Naam Tag",
	"Name your modelfile": "Benoem je modelfile",
	"New Chat": "Nieuwe Chat",
	"New Password": "Nieuw Wachtwoord",
	"No": "",
	"No results found": "",
	"No source available": "Geen bron beschikbaar",
	"Not factually correct": "",
	"Not sure what to add?": "Niet zeker wat toe te voegen?",
	"Not sure what to write? Switch to": "Niet zeker wat te schrijven? Schakel over naar",
	"Note: If you set a minimum score, the search will only return documents with a score greater than or equal to the minimum score.": "",
	"Notifications": "Desktop Notificaties",
	"November": "",
	"October": "",
	"Off": "Uit",
	"Okay, Let's Go!": "Okay, Laten we gaan!",
	"OLED Dark": "",
	"Ollama": "",
	"Ollama Base URL": "Ollama Basis URL",
	"Ollama Version": "Ollama Versie",
	"On": "Aan",
	"Only": "Alleen",
	"Only alphanumeric characters and hyphens are allowed in the command string.": "Alleen alfanumerieke karakters en streepjes zijn toegestaan in de commando string.",
	"Oops! Hold tight! Your files are still in the processing oven. We're cooking them up to perfection. Please be patient and we'll let you know once they're ready.": "Oops! Houd vast! Je bestanden zijn nog steeds in de verwerkingsoven. We zijn ze aan het bereiden tot perfectie. Wees geduldig en we laten je weten wanneer ze klaar zijn.",
	"Oops! Looks like the URL is invalid. Please double-check and try again.": "Oops! Het lijkt erop dat de URL ongeldig is. Controleer het nogmaals en probeer opnieuw.",
	"Oops! You're using an unsupported method (frontend only). Please serve the WebUI from the backend.": "Oops! Je gebruikt een niet-ondersteunde methode (alleen frontend). Serveer de WebUI vanuit de backend.",
	"Open": "Open",
	"Open AI": "Open AI",
	"Open AI (Dall-E)": "Open AI (Dall-E)",
	"Open new chat": "Open nieuwe chat",
	"OpenAI": "",
	"OpenAI API": "OpenAI API",
	"OpenAI API Config": "",
	"OpenAI API Key is required.": "OpenAI API Sleutel is verplicht",
	"OpenAI URL/Key required.": "",
	"or": "of",
	"Other": "",
	"Overview": "",
	"Parameters": "Parameters",
	"Password": "Wachtwoord",
	"PDF document (.pdf)": "",
	"PDF Extract Images (OCR)": "PDF Extract Afbeeldingen (OCR)",
	"pending": "wachtend",
	"Permission denied when accessing microphone: {{error}}": "Toestemming geweigerd bij toegang tot microfoon: {{error}}",
	"Personalization": "",
	"Plain text (.txt)": "",
	"Playground": "Speeltuin",
	"Positive attitude": "",
	"Previous 30 days": "",
	"Previous 7 days": "",
	"Profile Image": "",
	"Prompt": "",
	"Prompt (e.g. Tell me a fun fact about the Roman Empire)": "",
	"Prompt Content": "Prompt Inhoud",
	"Prompt suggestions": "Prompt suggesties",
	"Prompts": "Prompts",
	"Pull \"{{searchValue}}\" from Ollama.com": "",
	"Pull a model from Ollama.com": "Haal een model van Ollama.com",
	"Pull Progress": "Haal Voortgang op",
	"Query Params": "Query Params",
	"RAG Template": "RAG Template",
	"Raw Format": "Raw Formaat",
	"Read Aloud": "",
	"Record voice": "Neem stem op",
	"Redirecting you to OpenWebUI Community": "Je wordt doorgestuurd naar OpenWebUI Community",
	"Refused when it shouldn't have": "",
	"Regenerate": "",
	"Release Notes": "Release Notes",
	"Remove": "",
	"Remove Model": "",
	"Rename": "",
	"Repeat Last N": "Herhaal Laatste N",
	"Repeat Penalty": "Herhaal Straf",
	"Request Mode": "Request Modus",
	"Reranking Model": "",
	"Reranking model disabled": "",
	"Reranking model set to \"{{reranking_model}}\"": "",
	"Reset Vector Storage": "Reset Vector Opslag",
	"Response AutoCopy to Clipboard": "Antwoord Automatisch Kopiëren naar Klembord",
	"Role": "Rol",
	"Rosé Pine": "Rosé Pine",
	"Rosé Pine Dawn": "Rosé Pine Dawn",
	"RTL": "",
	"Save": "Opslaan",
	"Save & Create": "Opslaan & Creëren",
	"Save & Update": "Opslaan & Bijwerken",
	"Saving chat logs directly to your browser's storage is no longer supported. Please take a moment to download and delete your chat logs by clicking the button below. Don't worry, you can easily re-import your chat logs to the backend through": "Chat logs direct opslaan in de opslag van je browser wordt niet langer ondersteund. Neem even de tijd om je chat logs te downloaden en te verwijderen door op de knop hieronder te klikken. Maak je geen zorgen, je kunt je chat logs eenvoudig opnieuw importeren naar de backend via",
	"Scan": "Scan",
	"Scan complete!": "Scan voltooid!",
	"Scan for documents from {{path}}": "Scan voor documenten van {{path}}",
	"Search": "Zoeken",
	"Search a model": "",
	"Search Documents": "Zoek Documenten",
	"Search Prompts": "Zoek Prompts",
	"See readme.md for instructions": "Zie readme.md voor instructies",
	"See what's new": "Zie wat er nieuw is",
	"Seed": "Seed",
	"Select a mode": "Selecteer een modus",
	"Select a model": "Selecteer een model",
	"Select an Ollama instance": "Selecteer een Ollama instantie",
<<<<<<< HEAD
	"Select model": "",
	"Selected models do not support image inputs": "",
=======
	"Select model": "Selecteer een model",
>>>>>>> 009e85d5
	"Send": "",
	"Send a Message": "Stuur een Bericht",
	"Send message": "Stuur bericht",
	"September": "",
	"Server connection verified": "Server verbinding geverifieerd",
	"Set as default": "Stel in als standaard",
	"Set Default Model": "Stel Standaard Model in",
	"Set embedding model (e.g. {{model}})": "",
	"Set Image Size": "Stel Afbeelding Grootte in",
	"Set Model": "Stel die model op",
	"Set reranking model (e.g. {{model}})": "",
	"Set Steps": "Stel Stappen in",
	"Set Title Auto-Generation Model": "Stel Titel Auto-Generatie Model in",
	"Set Voice": "Stel Stem in",
	"Settings": "Instellingen",
	"Settings saved successfully!": "Instellingen succesvol opgeslagen!",
	"Share": "",
	"Share Chat": "",
	"Share to OpenWebUI Community": "Deel naar OpenWebUI Community",
	"short-summary": "korte-samenvatting",
	"Show": "Toon",
	"Show Additional Params": "Toon Extra Params",
	"Show shortcuts": "Toon snelkoppelingen",
	"Showcased creativity": "",
	"sidebar": "sidebar",
	"Sign in": "Inloggen",
	"Sign Out": "Uitloggen",
	"Sign up": "Registreren",
	"Signing in": "",
	"Source": "Bron",
	"Speech recognition error: {{error}}": "Spraakherkenning fout: {{error}}",
	"Speech-to-Text Engine": "Spraak-naar-tekst Engine",
	"SpeechRecognition API is not supported in this browser.": "SpeechRecognition API wordt niet ondersteund in deze browser.",
	"Stop Sequence": "Stop Sequentie",
	"STT Settings": "STT Instellingen",
	"Submit": "Verzenden",
	"Subtitle (e.g. about the Roman Empire)": "",
	"Success": "Succes",
	"Successfully updated.": "Succesvol bijgewerkt.",
	"Suggested": "",
	"Sync All": "Synchroniseer Alles",
	"System": "Systeem",
	"System Prompt": "Systeem Prompt",
	"Tags": "Tags",
	"Tell us more:": "",
	"Temperature": "Temperatuur",
	"Template": "Template",
	"Text Completion": "Tekst Aanvulling",
	"Text-to-Speech Engine": "Tekst-naar-Spraak Engine",
	"Tfs Z": "Tfs Z",
	"Thanks for your feedback!": "",
	"The score should be a value between 0.0 (0%) and 1.0 (100%).": "",
	"Theme": "Thema",
	"This ensures that your valuable conversations are securely saved to your backend database. Thank you!": "Dit zorgt ervoor dat je waardevolle gesprekken veilig worden opgeslagen in je backend database. Dank je wel!",
	"This setting does not sync across browsers or devices.": "Deze instelling wordt niet gesynchroniseerd tussen browsers of apparaten.",
	"Thorough explanation": "",
	"Tip: Update multiple variable slots consecutively by pressing the tab key in the chat input after each replacement.": "Tip: Werk meerdere variabele slots achtereenvolgens bij door op de tab-toets te drukken in de chat input na elke vervanging.",
	"Title": "Titel",
	"Title (e.g. Tell me a fun fact)": "",
	"Title Auto-Generation": "Titel Auto-Generatie",
	"Title cannot be an empty string.": "",
	"Title Generation Prompt": "Titel Generatie Prompt",
	"to": "naar",
	"To access the available model names for downloading,": "Om de beschikbare modelnamen voor downloaden te openen,",
	"To access the GGUF models available for downloading,": "Om toegang te krijgen tot de GGUF modellen die beschikbaar zijn voor downloaden,",
	"to chat input.": "naar chat input.",
	"Today": "",
	"Toggle settings": "Wissel instellingen",
	"Toggle sidebar": "Wissel sidebar",
	"Top K": "Top K",
	"Top P": "Top P",
	"Trouble accessing Ollama?": "Problemen met toegang tot Ollama?",
	"TTS Settings": "TTS instellingen",
	"Type Hugging Face Resolve (Download) URL": "Type Hugging Face Resolve (Download) URL",
	"Uh-oh! There was an issue connecting to {{provider}}.": "Uh-oh! Er was een probleem met verbinden met {{provider}}.",
	"Unknown File Type '{{file_type}}', but accepting and treating as plain text": "Onbekend Bestandstype '{{file_type}}', maar accepteren en behandelen als platte tekst",
	"Update and Copy Link": "",
	"Update password": "Wijzig wachtwoord",
	"Upload a GGUF model": "Upload een GGUF model",
	"Upload files": "Upload bestanden",
	"Upload Progress": "Upload Voortgang",
	"URL Mode": "URL Modus",
	"Use '#' in the prompt input to load and select your documents.": "Gebruik '#' in de prompt input om je documenten te laden en te selecteren.",
	"Use Gravatar": "Gebruik Gravatar",
	"Use Initials": "",
	"user": "user",
	"User Permissions": "Gebruikers Rechten",
	"Users": "Gebruikers",
	"Utilize": "Utilize",
	"Valid time units:": "Geldige tijdseenheden:",
	"variable": "variabele",
	"variable to have them replaced with clipboard content.": "variabele om ze te laten vervangen door klembord inhoud.",
	"Version": "Versie",
	"Warning: If you update or change your embedding model, you will need to re-import all documents.": "",
	"Web": "Web",
	"Web Loader Settings": "",
	"Web Params": "",
	"Webhook URL": "",
	"WebUI Add-ons": "WebUI Add-ons",
	"WebUI Settings": "WebUI Instellingen",
	"WebUI will make requests to": "WebUI zal verzoeken doen naar",
	"What’s New in": "Wat is nieuw in",
	"When history is turned off, new chats on this browser won't appear in your history on any of your devices.": "Wanneer geschiedenis is uitgeschakeld, zullen nieuwe chats op deze browser niet verschijnen in je geschiedenis op een van je apparaten.",
	"Whisper (Local)": "Fluister (Lokaal)",
	"Workspace": "",
	"Write a prompt suggestion (e.g. Who are you?)": "Schrijf een prompt suggestie (bijv. Wie ben je?)",
	"Write a summary in 50 words that summarizes [topic or keyword].": "Schrijf een samenvatting in 50 woorden die [onderwerp of trefwoord] samenvat.",
	"Yes": "",
	"Yesterday": "",
	"You": "",
	"You have no archived conversations.": "",
	"You have shared this chat": "",
	"You're a helpful assistant.": "Jij bent een behulpzame assistent.",
	"You're now logged in.": "Je bent nu ingelogd.",
	"Youtube": "",
	"Youtube Loader Settings": ""
}<|MERGE_RESOLUTION|>--- conflicted
+++ resolved
@@ -396,12 +396,8 @@
 	"Select a mode": "Selecteer een modus",
 	"Select a model": "Selecteer een model",
 	"Select an Ollama instance": "Selecteer een Ollama instantie",
-<<<<<<< HEAD
-	"Select model": "",
+	"Select model": "Selecteer een model",
 	"Selected models do not support image inputs": "",
-=======
-	"Select model": "Selecteer een model",
->>>>>>> 009e85d5
 	"Send": "",
 	"Send a Message": "Stuur een Bericht",
 	"Send message": "Stuur bericht",
