--- conflicted
+++ resolved
@@ -396,12 +396,8 @@
 	"Select a mode": "یک حالت انتخاب کنید",
 	"Select a model": "انتخاب یک مدل",
 	"Select an Ollama instance": "انتخاب یک نمونه از اولاما",
-<<<<<<< HEAD
-	"Select model": "",
+	"Select model": "انتخاب یک مدل",
 	"Selected models do not support image inputs": "",
-=======
-	"Select model": "انتخاب یک مدل",
->>>>>>> 009e85d5
 	"Send": "",
 	"Send a Message": "ارسال یک پیام",
 	"Send message": "ارسال پیام",
