--- conflicted
+++ resolved
@@ -39,13 +39,9 @@
 			<button
 				class="px-0.5 py-1 min-w-fit rounded-lg lg:flex-none flex text-right transition {selectedTab ===
 				'leaderboard'
-<<<<<<< HEAD
 					? 'text-[#57068c] dark:text-white'
 					: 'text-gray-600 dark:text-gray-600 hover:text-[#57068c] dark:hover:text-white'}"
-=======
-					? ''
-					: ' text-gray-600 dark:text-gray-400 hover:text-gray-700 dark:hover:text-white'}"
->>>>>>> 87c32a71
+
 				on:click={() => {
 					selectedTab = 'leaderboard';
 				}}
@@ -70,13 +66,8 @@
 			<button
 				class="px-0.5 py-1 min-w-fit rounded-lg lg:flex-none flex text-right transition {selectedTab ===
 				'feedbacks'
-<<<<<<< HEAD
 					? 'text-[#57068c] dark:text-white'
 					: 'text-gray-600 dark:text-gray-600 hover:text-[#57068c] dark:hover:text-white'}"
-=======
-					? ''
-					: ' text-gray-600 dark:text-gray-400 hover:text-gray-700 dark:hover:text-white'}"
->>>>>>> 87c32a71
 				on:click={() => {
 					selectedTab = 'feedbacks';
 				}}
