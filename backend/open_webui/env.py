--- conflicted
+++ resolved
@@ -107,13 +107,9 @@
 log.setLevel(SRC_LOG_LEVELS["CONFIG"])
 
 
-<<<<<<< HEAD
-WEBUI_NAME = os.environ.get("WEBUI_NAME", "Open WebUI")
-=======
 WEBUI_NAME = os.environ.get("WEBUI_NAME", "Pilot GenAI")
 # if WEBUI_NAME != "Open WebUI":
 #     WEBUI_NAME += " (Open WebUI)"
->>>>>>> eb565343
 
 WEBUI_FAVICON_URL = "https://openwebui.com/favicon.png"
 
