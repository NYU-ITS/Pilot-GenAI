--- conflicted
+++ resolved
@@ -2,8 +2,6 @@
 from pydantic import BaseModel
 from fastapi import APIRouter, Depends, HTTPException, status, Request, UploadFile, File
 import logging
-import os 
-import uuid
 
 from open_webui.models.knowledge import (
     Knowledges,
@@ -11,7 +9,7 @@
     KnowledgeResponse,
     KnowledgeUserResponse,
 )
-from open_webui.models.files import Files, FileModel, FileForm
+from open_webui.models.files import Files, FileModel
 from open_webui.retrieval.vector.connector import VECTOR_DB_CLIENT
 from open_webui.routers.retrieval import (
     process_file,
@@ -44,10 +42,10 @@
 async def get_knowledge(user=Depends(get_verified_user)):
     knowledge_bases = []
 
-    # if user.role == "admin":
-    #     knowledge_bases = Knowledges.get_knowledge_bases()
-    # else:
-    knowledge_bases = Knowledges.get_knowledge_bases_by_user_id(user.id, "read")
+    if user.role == "admin":
+        knowledge_bases = Knowledges.get_knowledge_bases()
+    else:
+        knowledge_bases = Knowledges.get_knowledge_bases_by_user_id(user.id, "read")
 
     # Get files for each knowledge base
     knowledge_with_files = []
@@ -92,10 +90,10 @@
 async def get_knowledge_list(user=Depends(get_verified_user)):
     knowledge_bases = []
 
-    # if user.role == "admin":
-    #     knowledge_bases = Knowledges.get_knowledge_bases()
-    # else:
-    knowledge_bases = Knowledges.get_knowledge_bases_by_user_id(user.id, "write")
+    if user.role == "admin":
+        knowledge_bases = Knowledges.get_knowledge_bases()
+    else:
+        knowledge_bases = Knowledges.get_knowledge_bases_by_user_id(user.id, "write")
 
     # Get files for each knowledge base
     knowledge_with_files = []
@@ -172,52 +170,27 @@
     files: list[FileModel]
 
 
-# @router.get("/{id}", response_model=Optional[KnowledgeFilesResponse])
-# async def get_knowledge_by_id(id: str, user=Depends(get_verified_user)):
-#     knowledge = Knowledges.get_knowledge_by_id(id=id)
-
-#     if knowledge:
-
-#         if (
-#             user.role == "admin"
-#             or knowledge.user_id == user.id
-#             or has_access(user.id, "read", knowledge.access_control)
-#         ):
-
-#             file_ids = knowledge.data.get("file_ids", []) if knowledge.data else []
-#             files = Files.get_files_by_ids(file_ids)
-
-#             return KnowledgeFilesResponse(
-#                 **knowledge.model_dump(),
-#                 files=files,
-#             )
-#     else:
-#         raise HTTPException(
-#             status_code=status.HTTP_401_UNAUTHORIZED,
-#             detail=ERROR_MESSAGES.NOT_FOUND,
-#         )
-
-
 @router.get("/{id}", response_model=Optional[KnowledgeFilesResponse])
 async def get_knowledge_by_id(id: str, user=Depends(get_verified_user)):
     knowledge = Knowledges.get_knowledge_by_id(id=id)
 
-    if not knowledge:
-        raise HTTPException(status_code=404, detail="Knowledge not found")
-
-    if (
-        knowledge.user_id == user.id
-        or has_access(user.id, "read", knowledge.access_control)
-    ):
-
-        file_ids = knowledge.data.get("file_ids", []) if knowledge.data else []
-        files = Files.get_files_by_ids(file_ids)
-
-        return KnowledgeFilesResponse(
-            **knowledge.model_dump(),
-            files=files,
-        )
-    raise HTTPException(
+    if knowledge:
+
+        if (
+            user.role == "admin"
+            or knowledge.user_id == user.id
+            or has_access(user.id, "read", knowledge.access_control)
+        ):
+
+            file_ids = knowledge.data.get("file_ids", []) if knowledge.data else []
+            files = Files.get_files_by_ids(file_ids)
+
+            return KnowledgeFilesResponse(
+                **knowledge.model_dump(),
+                files=files,
+            )
+    else:
+        raise HTTPException(
             status_code=status.HTTP_401_UNAUTHORIZED,
             detail=ERROR_MESSAGES.NOT_FOUND,
         )
@@ -283,16 +256,11 @@
     file: UploadFile = File(...),
     user=Depends(get_verified_user),
     file_metadata: dict = {},
-<<<<<<< HEAD
 ):
     import os
     import uuid
     from open_webui.models.files import FileForm
 
-=======
-):  
-    
->>>>>>> 7e123343
     knowledge = Knowledges.get_knowledge_by_id(id=id)
 
     if not knowledge:
